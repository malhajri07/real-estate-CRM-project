--- conflicted
+++ resolved
@@ -15,11 +15,7 @@
     "check": "tsc",
     "lint": "eslint . --ext .js,.jsx,.ts,.tsx --ignore-pattern 'cms/types/**' --ignore-pattern '**/generated/**'",
     "lint:fix": "eslint . --ext .js,.jsx,.ts,.tsx --ignore-pattern 'cms/types/**' --ignore-pattern '**/generated/**' --fix",
-<<<<<<< HEAD
     "test:visual": "tsx apps/web/tests/visual/check-rtl-preview.tsx",
-=======
-    "test": "node --test --import tsx apps/api/src/routes/__tests__/analytics-auth.test.ts",
->>>>>>> d933074d
     "db:deploy": "prisma migrate deploy --schema=data/schema/prisma/schema.prisma",
     "db:generate": "prisma generate --schema=data/schema/prisma/schema.prisma",
     "db:seed": "tsx apps/api/lib/seeds/index.ts",
